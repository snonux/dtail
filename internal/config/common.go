--- conflicted
+++ resolved
@@ -10,16 +10,12 @@
 	//   stdout: only log to stdout (useful when used with systemd)
 	//   daily: create a log file for every day
 	LogStrategy string
-<<<<<<< HEAD
-	LogDir      string
-	CacheDir    string
-	TmpDir      string `json:",omitempty"`
-=======
 	// The log directory
 	LogDir string
 	// The cache directory
 	CacheDir string
->>>>>>> a4f8e092
+	// The temp directory
+	TmpDir string `json:",omitempty"`
 }
 
 // Create a new default configuration.
@@ -31,9 +27,6 @@
 		ExperimentalFeaturesEnable: false,
 		LogDir:                     "log",
 		CacheDir:                   "cache",
-<<<<<<< HEAD
 		TmpDir:                     "/tmp",
-=======
->>>>>>> a4f8e092
 	}
 }