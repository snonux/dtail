--- conflicted
+++ resolved
@@ -80,18 +80,10 @@
 	}
 }
 
-// There are some special options which can be set by environment variable.
-<<<<<<< HEAD
 func (in *initializer) processEnvVars() {
 	if Env("DTAIL_INTEGRATION_TEST_RUN_MODE") {
 		os.Setenv("DTAIL_HOSTNAME_OVERRIDE", "integrationtest")
-=======
-func (in *initializer) readEnvironmentVars() {
-	if Env("DTAIL_INTEGRATION_TEST_RUN_MODE") {
-		os.Setenv("DTAIL_HOSTNAME_OVERRIDE", "integrationtest")
-		os.Setenv("DTAIL_SSH_KNOWN_HOSTS_FILE", "./known_hosts")
 		in.Server.HostKeyFile = "./ssh_host_key"
->>>>>>> 2466f957
 	}
 }
 
