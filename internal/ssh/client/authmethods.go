package client

import (
	"fmt"
	"os"

	"github.com/mimecast/dtail/internal/config"
	"github.com/mimecast/dtail/internal/io/dlog"
	"github.com/mimecast/dtail/internal/ssh"

	gossh "golang.org/x/crypto/ssh"
)

// InitSSHAuthMethods initialises all known SSH auth methods on the client side.
func InitSSHAuthMethods(sshAuthMethods []gossh.AuthMethod,
	hostKeyCallback gossh.HostKeyCallback, trustAllHosts bool, throttleCh chan struct{},
	privateKeyPath string) ([]gossh.AuthMethod, HostKeyCallback) {

	if len(sshAuthMethods) > 0 {
		simpleCallback, err := NewSimpleCallback()
		if err != nil {
			dlog.Client.FatalPanic(err)
		}
		return sshAuthMethods, simpleCallback
	}
	return initKnownHostsAuthMethods(trustAllHosts, throttleCh, privateKeyPath)
}

func initIntegrationTestKnownHostsAuthMethods() []gossh.AuthMethod {
	var sshAuthMethods []gossh.AuthMethod
	privateKeyPath := "./id_rsa"

	GeneratePrivatePublicKeyPairIfNotExists(privateKeyPath, 4096)
	authMethod, err := ssh.PrivateKey(privateKeyPath)
	if err != nil {
		dlog.Client.FatalPanic("Unable to use private SSH key", privateKeyPath, err)
	}

	sshAuthMethods = append(sshAuthMethods, authMethod)
	dlog.Client.Debug("initKnownHostsAuthMethods",
		"Added path to list of auth methods, not adding further methods", privateKeyPath)
	return sshAuthMethods
}

func initKnownHostsAuthMethods(trustAllHosts bool, throttleCh chan struct{},
	privateKeyPath string) ([]gossh.AuthMethod, HostKeyCallback) {

<<<<<<< HEAD
	var sshAuthMethods []gossh.AuthMethod
	knownHostsFile := fmt.Sprintf("%s/.ssh/known_hosts", os.Getenv("HOME"))
	if config.Env("DTAIL_INTEGRATION_TEST_RUN_MODE") {
		// In case of integration test, override known hosts file path.
		knownHostsFile = "./known_hosts"
	}

=======
	knownHostsFile := config.SSHKnownHostsFile()
>>>>>>> dadbaab2
	knownHostsCallback, err := NewKnownHostsCallback(knownHostsFile, trustAllHosts, throttleCh)
	if err != nil {
		dlog.Client.FatalPanic(knownHostsFile, err)
	}
	dlog.Client.Debug("initKnownHostsAuthMethods", "Added known hosts file path", knownHostsFile)

	if config.Env("DTAIL_INTEGRATION_TEST_RUN_MODE") {
		return initIntegrationTestKnownHostsAuthMethods(), knownHostsCallback
	}

	var sshAuthMethods []gossh.AuthMethod
	// First try to read custom private key path.
	if privateKeyPath != "" {
		authMethod, err := ssh.PrivateKey(privateKeyPath)
		if err == nil {
			sshAuthMethods = append(sshAuthMethods, authMethod)
			dlog.Client.Debug("initKnownHostsAuthMethods",
				"Added path to list of auth methods, not adding further methods", privateKeyPath)
			return sshAuthMethods, knownHostsCallback
		}
		dlog.Client.FatalPanic("Unable to use private SSH key", privateKeyPath, err)
	}

	// Second, try SSH Agent
	authMethod, err := ssh.Agent()
	if err == nil {
		sshAuthMethods = append(sshAuthMethods, authMethod)
		dlog.Client.Debug("initKnownHostsAuthMethods", "Added SSH Agent (SSH_AUTH_SOCK)"+
			"to list of auth methods, not adding further methods")
		return sshAuthMethods, knownHostsCallback
	}
	dlog.Client.Debug("initKnownHostsAuthMethods", "Unable to init SSH Agent auth method", err)

	// Third, try Linux/UNIX default key paths
	privateKeyPath = os.Getenv("HOME") + "/.ssh/id_rsa"
	authMethod, err = ssh.PrivateKey(privateKeyPath)
	if err == nil {
		sshAuthMethods = append(sshAuthMethods, authMethod)
		dlog.Client.Debug("initKnownHostsAuthmethods",
			"Added path to list of auth methods, not adding further methods", privateKeyPath)
		return sshAuthMethods, knownHostsCallback
	}
	dlog.Client.Debug("initKnownHostsAuthMethods", "Unable to use private key", privateKeyPath, err)

	privateKeyPath = os.Getenv("HOME") + "/.ssh/id_dsa"
	authMethod, err = ssh.PrivateKey(privateKeyPath)
	if err == nil {
		sshAuthMethods = append(sshAuthMethods, authMethod)
		dlog.Client.Debug("initKnownHostsAuthmethods",
			"Added path to list of auth methods, not adding further methods", privateKeyPath)
		return sshAuthMethods, knownHostsCallback
	}

	privateKeyPath = os.Getenv("HOME") + "/.ssh/id_ecdsa"
	authMethod, err = ssh.PrivateKey(privateKeyPath)
	if err == nil {
		sshAuthMethods = append(sshAuthMethods, authMethod)
		dlog.Client.Debug("initKnownHostsAuthmethods",
			"Added path to list of auth methods, not adding further methods", privateKeyPath)
		return sshAuthMethods, knownHostsCallback
	}

	dlog.Client.FatalPanic("Unable to find private SSH key information", privateKeyPath, err)
	// Never reach this point.
	return sshAuthMethods, knownHostsCallback
}<|MERGE_RESOLUTION|>--- conflicted
+++ resolved
@@ -45,7 +45,6 @@
 func initKnownHostsAuthMethods(trustAllHosts bool, throttleCh chan struct{},
 	privateKeyPath string) ([]gossh.AuthMethod, HostKeyCallback) {
 
-<<<<<<< HEAD
 	var sshAuthMethods []gossh.AuthMethod
 	knownHostsFile := fmt.Sprintf("%s/.ssh/known_hosts", os.Getenv("HOME"))
 	if config.Env("DTAIL_INTEGRATION_TEST_RUN_MODE") {
@@ -53,9 +52,6 @@
 		knownHostsFile = "./known_hosts"
 	}
 
-=======
-	knownHostsFile := config.SSHKnownHostsFile()
->>>>>>> dadbaab2
 	knownHostsCallback, err := NewKnownHostsCallback(knownHostsFile, trustAllHosts, throttleCh)
 	if err != nil {
 		dlog.Client.FatalPanic(knownHostsFile, err)
@@ -66,8 +62,7 @@
 		return initIntegrationTestKnownHostsAuthMethods(), knownHostsCallback
 	}
 
-	var sshAuthMethods []gossh.AuthMethod
-	// First try to read custom private key path.
+	// Try to read custom private key path.
 	if privateKeyPath != "" {
 		authMethod, err := ssh.PrivateKey(privateKeyPath)
 		if err == nil {
