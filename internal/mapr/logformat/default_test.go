--- conflicted
+++ resolved
@@ -86,14 +86,8 @@
 		}
 	}
 
-<<<<<<< HEAD
-	_, err = parser.MakeFields("foo=bar|bazbay")
-	if err == nil {
-		t.Errorf("Expected error but didn't: %s", err.Error())
-=======
 	fields, err := parser.MakeFields("foozoo=bar|bazbay")
 	if _, ok := fields["foo"]; ok {
 		t.Errorf("Expected fiending field 'foo', but found it\n")
->>>>>>> a1ee5e77
 	}
 }