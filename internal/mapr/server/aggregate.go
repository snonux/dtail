--- conflicted
+++ resolved
@@ -80,10 +80,7 @@
 	return &a, nil
 }
 
-<<<<<<< HEAD
-=======
 // Shutdown the aggregation engine.
->>>>>>> de33db81
 func (a *Aggregate) Shutdown() {
 	a.Flush()
 	a.done.Shutdown()
