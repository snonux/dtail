--- conflicted
+++ resolved
@@ -15,13 +15,7 @@
 	// Version of DTail.
 	Version string = "4.0.0-RC1"
 	// Additional information for DTail
-<<<<<<< HEAD
-	Additional string = ""
-	// ProtocolCompat -ibility version.
-	ProtocolCompat string = "3"
-=======
 	Additional string = "Have a lot of fun!"
->>>>>>> d3549a33
 )
 
 // String representation of the DTail version.
