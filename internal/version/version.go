--- conflicted
+++ resolved
@@ -13,11 +13,7 @@
 	// Version of DTail.
 	Version string = "3.2.1"
 	// Additional information for DTail
-<<<<<<< HEAD
 	Additional string = ""
-=======
-	Additional string = "develop"
->>>>>>> 9853cac6
 	// ProtocolCompat -ibility version.
 	ProtocolCompat string = "3"
 )
