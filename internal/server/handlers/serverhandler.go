--- conflicted
+++ resolved
@@ -54,161 +54,8 @@
 	return &h
 }
 
-<<<<<<< HEAD
-// Shutdown the handler.
-func (h *ServerHandler) Shutdown() {
-	h.done.Shutdown()
-}
-
-// Done channel of the handler.
-func (h *ServerHandler) Done() <-chan struct{} {
-	return h.done.Done()
-}
-
-// Read is to send data to the dtail client via Reader interface.
-func (h *ServerHandler) Read(p []byte) (n int, err error) {
-	for {
-		select {
-		case message := <-h.serverMessages:
-			if len(message) == 0 {
-				logger.Warn(h.user, "Empty message recieved")
-				return
-			}
-			if message[0] == '.' {
-				// Handle hidden message (don't display to the user, interpreted by dtail client)
-				wholePayload := []byte(fmt.Sprintf("%s\n", message))
-				n = copy(p, wholePayload)
-				return
-			}
-
-			// Handle normal server message (display to the user)
-			wholePayload := []byte(fmt.Sprintf("SERVER|%s|%s\n", h.hostname, message))
-			n = copy(p, wholePayload)
-			return
-
-		case message := <-h.aggregatedMessages:
-			// Send mapreduce-aggregated data as a message.
-			data := fmt.Sprintf("AGGREGATE➔%s➔%s\n", h.hostname, message)
-			wholePayload := []byte(data)
-			n = copy(p, wholePayload)
-			return
-
-		case line := <-h.lines:
-			// Send normal file content data as a message.
-			serverInfo := []byte(fmt.Sprintf("REMOTE|%s|%3d|%v|%s|",
-				h.hostname, line.TransmittedPerc, line.Count, line.SourceID))
-			wholePayload := append(serverInfo, line.Content[:]...)
-			n = copy(p, wholePayload)
-			return
-
-		case <-time.After(time.Second):
-			// Once in a while check whether we are done.
-			select {
-			case <-h.done.Done():
-				return 0, io.EOF
-			default:
-			}
-		}
-	}
-}
-
-// Write is to receive data from the dtail client via Writer interface.
-func (h *ServerHandler) Write(p []byte) (n int, err error) {
-	for _, c := range p {
-		switch c {
-		case ';':
-			commandStr := strings.TrimSpace(string(h.payload))
-			h.handleCommand(commandStr)
-			h.payload = nil
-		default:
-			h.payload = append(h.payload, c)
-		}
-	}
-
-	n = len(p)
-	return
-}
-
-func (h *ServerHandler) handleCommand(commandStr string) {
-	logger.Debug(h.user, commandStr)
-	ctx := context.Background()
-
-	args, argc, err := h.handleProtocolVersion(strings.Split(commandStr, " "))
-	if err != nil {
-		h.send(h.serverMessages, logger.Error(h.user, err))
-		return
-	}
-
-	args, argc, err = h.handleBase64(args, argc)
-	if err != nil {
-		h.send(h.serverMessages, logger.Error(h.user, err))
-		return
-	}
-
-	if h.user.Name == config.ControlUser {
-		h.handleControlCommand(argc, args)
-		return
-	}
-
-	ctx, cancel := context.WithCancel(ctx)
-	go func() {
-		<-h.done.Done()
-		cancel()
-	}()
-
-	h.handleUserCommand(ctx, argc, args)
-}
-
-func (h *ServerHandler) handleProtocolVersion(args []string) ([]string, int, error) {
-	argc := len(args)
-
-	if argc <= 2 || args[0] != "protocol" {
-		return args, argc, errors.New("unable to determine protocol version")
-	}
-
-	if args[1] != version.ProtocolCompat {
-		err := fmt.Errorf("server with protocol version '%s' but client with '%s', please update DTail", version.ProtocolCompat, args[1])
-		return args, argc, err
-	}
-
-	return args[2:], argc - 2, nil
-}
-
-func (h *ServerHandler) handleBase64(args []string, argc int) ([]string, int, error) {
-	err := errors.New("Unable to decode client message, DTail server and client versions may not be compatible")
-
-	if argc != 2 || args[0] != "base64" {
-		return args, argc, err
-	}
-
-	decoded, err := base64.StdEncoding.DecodeString(args[1])
-	if err != nil {
-		return args, argc, err
-	}
-	decodedStr := string(decoded)
-
-	args = strings.Split(decodedStr, " ")
-	argc = len(decodedStr)
-	logger.Trace(h.user, "Base64 decoded received command", decodedStr, argc, args)
-
-	return args, argc, nil
-}
-
-func (h *ServerHandler) handleControlCommand(argc int, args []string) {
-	switch args[0] {
-	case "debug":
-		h.send(h.serverMessages, logger.Debug(h.user, "Receiving debug command", argc, args))
-	default:
-		logger.Warn(h.user, "Received unknown control command", argc, args)
-	}
-}
-
-func (h *ServerHandler) handleUserCommand(ctx context.Context, argc int, args []string) {
-	logger.Debug(h.user, "handleUserCommand", argc, args)
-=======
 func (h *ServerHandler) handleUserCommand(ctx context.Context, ltx lcontext.LContext,
 	argc int, args []string, commandName string) {
->>>>>>> d3549a33
 
 	dlog.Server.Debug(h.user, "Handling user command", argc, args)
 	h.incrementActiveCommands()
