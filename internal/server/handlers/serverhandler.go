package handlers

import (
	"context"
	"os"
	"strconv"
	"strings"

	"github.com/mimecast/dtail/internal"
	"github.com/mimecast/dtail/internal/io/dlog"
	"github.com/mimecast/dtail/internal/io/line"
<<<<<<< HEAD
	"github.com/mimecast/dtail/internal/io/logger"
	"github.com/mimecast/dtail/internal/lcontext"
	"github.com/mimecast/dtail/internal/mapr/server"
=======
	"github.com/mimecast/dtail/internal/lcontext"
>>>>>>> 73920520
	"github.com/mimecast/dtail/internal/omode"
	user "github.com/mimecast/dtail/internal/user/server"
)

// ServerHandler implements the Reader and Writer interfaces to handle
// the Bi-directional communication between SSH client and server.
// This handler implements the handler of the SSH server.
type ServerHandler struct {
	baseHandler
	catLimiter  chan struct{}
	tailLimiter chan struct{}
	regex       string
}

// NewServerHandler returns the server handler.
func NewServerHandler(user *user.User, catLimiter,
	tailLimiter chan struct{}) *ServerHandler {

	dlog.Server.Debug(user, "Creating new server handler")
	h := ServerHandler{
		baseHandler: baseHandler{
			done:             internal.NewDone(),
			lines:            make(chan line.Line, 100),
			serverMessages:   make(chan string, 10),
			maprMessages:     make(chan string, 10),
			ackCloseReceived: make(chan struct{}),
			user:             user,
		},
		catLimiter:  catLimiter,
		tailLimiter: tailLimiter,
		regex:       ".",
	}
	h.handleCommandCb = h.handleUserCommand

	fqdn, err := os.Hostname()
	if err != nil {
		dlog.Server.FatalPanic(err)
	}

	s := strings.Split(fqdn, ".")
	h.hostname = s[0]

	return &h
}

<<<<<<< HEAD
// Shutdown the handler.
func (h *ServerHandler) Shutdown() {
	h.done.Shutdown()
}

// Done channel of the handler.
func (h *ServerHandler) Done() <-chan struct{} {
	return h.done.Done()
}

// Read is to send data to the dtail client via Reader interface.
func (h *ServerHandler) Read(p []byte) (n int, err error) {
	for {
		select {
		case message := <-h.serverMessages:
			if len(message) == 0 {
				logger.Warn(h.user, "Empty message received")
				return
			}
			if message[0] == '.' {
				// Handle hidden message (don't display to the user, interpreted by dtail client)
				wholePayload := []byte(fmt.Sprintf("%s\n", message))
				n = copy(p, wholePayload)
				return
			}

			// Handle normal server message (display to the user)
			wholePayload := []byte(fmt.Sprintf("SERVER|%s|%s\n", h.hostname, message))
			n = copy(p, wholePayload)
			return

		case message := <-h.aggregatedMessages:
			// Send mapreduce-aggregated data as a message.
			data := fmt.Sprintf("AGGREGATE➔%s➔%s\n", h.hostname, message)
			wholePayload := []byte(data)
			n = copy(p, wholePayload)
			return

		case line := <-h.lines:
			// Send normal file content data as a message.
			serverInfo := []byte(fmt.Sprintf("REMOTE|%s|%3d|%v|%s|",
				h.hostname, line.TransmittedPerc, line.Count, line.SourceID))
			wholePayload := append(serverInfo, line.Content[:]...)
			n = copy(p, wholePayload)
			return

		case <-time.After(time.Second):
			// Once in a while check whether we are done.
			select {
			case <-h.done.Done():
				return 0, io.EOF
			default:
			}
		}
	}
}

// Write is to receive data from the dtail client via Writer interface.
func (h *ServerHandler) Write(p []byte) (n int, err error) {
	for _, c := range p {
		switch c {
		case ';':
			commandStr := strings.TrimSpace(string(h.payload))
			h.handleCommand(commandStr)
			h.payload = nil
		default:
			h.payload = append(h.payload, c)
		}
	}

	n = len(p)
	return
}

func (h *ServerHandler) handleCommand(commandStr string) {
	logger.Debug(h.user, commandStr)
	ctx := context.Background()

	args, argc, err := h.handleProtocolVersion(strings.Split(commandStr, " "))
	if err != nil {
		h.send(h.serverMessages, logger.Error(h.user, err))
		return
	}

	args, argc, err = h.handleBase64(args, argc)
	if err != nil {
		h.send(h.serverMessages, logger.Error(h.user, err))
		return
	}

	if h.user.Name == config.ControlUser {
		h.handleControlCommand(argc, args)
		return
	}

	ctx, cancel := context.WithCancel(ctx)
	go func() {
		<-h.done.Done()
		cancel()
	}()

	h.handleUserCommand(ctx, argc, args)
}

func (h *ServerHandler) handleProtocolVersion(args []string) ([]string, int, error) {
	argc := len(args)

	if argc <= 2 || args[0] != "protocol" {
		return args, argc, errors.New("unable to determine protocol version")
	}

	if args[1] != version.ProtocolCompat {
		err := fmt.Errorf("server with protocol version '%s' but client with '%s', please update DTail", version.ProtocolCompat, args[1])
		return args, argc, err
	}

	return args[2:], argc - 2, nil
}

func (h *ServerHandler) handleBase64(args []string, argc int) ([]string, int, error) {
	err := errors.New("Unable to decode client message, DTail server and client versions may not be compatible")

	if argc != 2 || args[0] != "base64" {
		return args, argc, err
	}

	decoded, err := base64.StdEncoding.DecodeString(args[1])
	if err != nil {
		return args, argc, err
	}
	decodedStr := string(decoded)

	args = strings.Split(decodedStr, " ")
	argc = len(decodedStr)
	logger.Trace(h.user, "Base64 decoded received command", decodedStr, argc, args)

	return args, argc, nil
}

func (h *ServerHandler) handleControlCommand(argc int, args []string) {
	switch args[0] {
	case "debug":
		h.send(h.serverMessages, logger.Debug(h.user, "Receiving debug command", argc, args))
	default:
		logger.Warn(h.user, "Received unknown control command", argc, args)
	}
}

func (h *ServerHandler) handleUserCommand(ctx context.Context, argc int, args []string) {
	logger.Debug(h.user, "handleUserCommand", argc, args)
=======
func (h *ServerHandler) handleUserCommand(ctx context.Context, ltx lcontext.LContext,
	argc int, args []string, commandName string) {
>>>>>>> 73920520

	dlog.Server.Debug(h.user, "Handling user command", argc, args)
	h.incrementActiveCommands()
	commandFinished := func() {
		if h.decrementActiveCommands() == 0 {
			h.shutdown()
		}
	}
<<<<<<< HEAD
	readerFinished := func() {
		if h.decrementActiveReaders() == 0 {
			if h.aggregate == nil {
				return
			}
			h.aggregate.Shutdown()
		}
	}

	splitted := strings.Split(args[0], ":")
	commandName := splitted[0]

	options, lContext, err := readOptions(splitted[1:])
	if err != nil {
		h.sendServerMessage(logger.Error(h.user, err))
		commandFinished()
		return
	}
	if quiet, ok := options["quiet"]; ok {
		if quiet == "true" {
			logger.Debug(h.user, "Enabling quiet mode")
			h.quiet = true
		}
	}
=======
>>>>>>> 73920520

	switch commandName {
	case "grep", "cat":
		command := newReadCommand(h, omode.CatClient)
		go func() {
<<<<<<< HEAD
			h.incrementActiveReaders()
			command.Start(ctx, lContext, argc, args, 1)
			readerFinished()
=======
			command.Start(ctx, ltx, argc, args, 1)
>>>>>>> 73920520
			commandFinished()
		}()
	case "tail":
		command := newReadCommand(h, omode.TailClient)
		go func() {
<<<<<<< HEAD
			h.incrementActiveReaders()
			command.Start(ctx, lContext, argc, args, 10)
			readerFinished()
=======
			command.Start(ctx, ltx, argc, args, 10)
>>>>>>> 73920520
			commandFinished()
		}()
	case "map":
		command, aggregate, err := newMapCommand(h, argc, args)
		if err != nil {
			h.send(h.serverMessages, err.Error())
			dlog.Server.Error(h.user, err)
			commandFinished()
			return
		}
		h.aggregate = aggregate
		go func() {
			command.Start(ctx, h.maprMessages)
			commandFinished()
		}()
	case ".ack":
		h.handleAckCommand(argc, args)
		commandFinished()
	default:
		h.send(h.serverMessages, dlog.Server.Error(h.user,
			"Received unknown user command", commandName, argc, args))
		commandFinished()
	}
<<<<<<< HEAD
}

func (h *ServerHandler) handleAckCommand(argc int, args []string) {
	if argc < 3 {
		h.sendServerWarnMessage(logger.Warn(h.user, commandParseWarning, args, argc))
		return
	}
	if args[1] == "close" && args[2] == "connection" {
		close(h.ackCloseReceived)
	}
}

func (h *ServerHandler) send(ch chan<- string, message string) {
	select {
	case ch <- message:
	case <-h.done.Done():
	}
}

func (h *ServerHandler) sendServerMessage(message string) {
	h.send(h.serverMessageC(), message)
}

func (h *ServerHandler) sendServerWarnMessage(message string) {
	if h.quiet {
		return
	}
	h.send(h.serverMessageC(), message)
}

func (h *ServerHandler) serverMessageC() chan<- string {
	return h.serverMessages
}

func (h *ServerHandler) flush() {
	logger.Debug(h.user, "flush()")

	if h.aggregate != nil {
		h.aggregate.Flush()
	}

	unsentMessages := func() int {
		return len(h.lines) + len(h.serverMessages) + len(h.aggregatedMessages)
	}
	for i := 0; i < 3; i++ {
		if unsentMessages() == 0 {
			logger.Debug(h.user, "All lines sent")
			return
		}
		logger.Debug(h.user, "Still lines to be sent")
		time.Sleep(time.Second)
	}

	logger.Warn(h.user, "Some lines remain unsent", unsentMessages())
}

func (h *ServerHandler) shutdown() {
	logger.Debug(h.user, "shutdown()")
	h.flush()

	go func() {
		select {
		case h.serverMessageC() <- ".syn close connection":
		case <-h.done.Done():
		}
	}()

	select {
	case <-h.ackCloseReceived:
	case <-time.After(time.Second * 5):
		logger.Debug(h.user, "Shutdown timeout reached, enforcing shutdown")
	case <-h.done.Done():
	}

	h.done.Shutdown()
}

func (h *ServerHandler) incrementActiveCommands() {
	atomic.AddInt32(&h.activeCommands, 1)
}

func (h *ServerHandler) decrementActiveCommands() int32 {
	atomic.AddInt32(&h.activeCommands, -1)
	return atomic.LoadInt32(&h.activeCommands)
}

func (h *ServerHandler) incrementActiveReaders() {
	atomic.AddInt32(&h.activeReaders, 1)
}

func (h *ServerHandler) decrementActiveReaders() int32 {
	atomic.AddInt32(&h.activeReaders, -1)
	return atomic.LoadInt32(&h.activeReaders)
}

// TODO: All options related code should be in its own package (client + server)
func readOptions(opts []string) (map[string]string, lcontext.LContext, error) {
	options := make(map[string]string, len(opts))
	// Local search context
	var lContext lcontext.LContext

	for _, o := range opts {
		kv := strings.SplitN(o, "=", 2)
		if len(kv) != 2 {
			continue
		}
		key := kv[0]
		val := kv[1]

		if strings.HasPrefix(val, "base64%") {
			s := strings.SplitN(val, "%", 2)
			decoded, err := base64.StdEncoding.DecodeString(s[1])
			if err != nil {
				return options, lContext, err
			}
			val = string(decoded)
		}

		switch key {
		case "before":
			iVal, err := strconv.Atoi(val)
			if err != nil {
				logger.Error(err)
				continue
			}
			lContext.BeforeContext = iVal
		case "after":
			iVal, err := strconv.Atoi(val)
			if err != nil {
				logger.Error(err)
				continue
			}
			lContext.AfterContext = iVal
		case "max":
			iVal, err := strconv.Atoi(val)
			if err != nil {
				logger.Error(err)
				continue
			}
			lContext.MaxCount = iVal
		default:
			options[key] = val
		}
	}

	return options, lContext, nil
=======
>>>>>>> 73920520
}<|MERGE_RESOLUTION|>--- conflicted
+++ resolved
@@ -3,19 +3,12 @@
 import (
 	"context"
 	"os"
-	"strconv"
 	"strings"
 
 	"github.com/mimecast/dtail/internal"
 	"github.com/mimecast/dtail/internal/io/dlog"
 	"github.com/mimecast/dtail/internal/io/line"
-<<<<<<< HEAD
-	"github.com/mimecast/dtail/internal/io/logger"
 	"github.com/mimecast/dtail/internal/lcontext"
-	"github.com/mimecast/dtail/internal/mapr/server"
-=======
-	"github.com/mimecast/dtail/internal/lcontext"
->>>>>>> 73920520
 	"github.com/mimecast/dtail/internal/omode"
 	user "github.com/mimecast/dtail/internal/user/server"
 )
@@ -61,161 +54,8 @@
 	return &h
 }
 
-<<<<<<< HEAD
-// Shutdown the handler.
-func (h *ServerHandler) Shutdown() {
-	h.done.Shutdown()
-}
-
-// Done channel of the handler.
-func (h *ServerHandler) Done() <-chan struct{} {
-	return h.done.Done()
-}
-
-// Read is to send data to the dtail client via Reader interface.
-func (h *ServerHandler) Read(p []byte) (n int, err error) {
-	for {
-		select {
-		case message := <-h.serverMessages:
-			if len(message) == 0 {
-				logger.Warn(h.user, "Empty message received")
-				return
-			}
-			if message[0] == '.' {
-				// Handle hidden message (don't display to the user, interpreted by dtail client)
-				wholePayload := []byte(fmt.Sprintf("%s\n", message))
-				n = copy(p, wholePayload)
-				return
-			}
-
-			// Handle normal server message (display to the user)
-			wholePayload := []byte(fmt.Sprintf("SERVER|%s|%s\n", h.hostname, message))
-			n = copy(p, wholePayload)
-			return
-
-		case message := <-h.aggregatedMessages:
-			// Send mapreduce-aggregated data as a message.
-			data := fmt.Sprintf("AGGREGATE➔%s➔%s\n", h.hostname, message)
-			wholePayload := []byte(data)
-			n = copy(p, wholePayload)
-			return
-
-		case line := <-h.lines:
-			// Send normal file content data as a message.
-			serverInfo := []byte(fmt.Sprintf("REMOTE|%s|%3d|%v|%s|",
-				h.hostname, line.TransmittedPerc, line.Count, line.SourceID))
-			wholePayload := append(serverInfo, line.Content[:]...)
-			n = copy(p, wholePayload)
-			return
-
-		case <-time.After(time.Second):
-			// Once in a while check whether we are done.
-			select {
-			case <-h.done.Done():
-				return 0, io.EOF
-			default:
-			}
-		}
-	}
-}
-
-// Write is to receive data from the dtail client via Writer interface.
-func (h *ServerHandler) Write(p []byte) (n int, err error) {
-	for _, c := range p {
-		switch c {
-		case ';':
-			commandStr := strings.TrimSpace(string(h.payload))
-			h.handleCommand(commandStr)
-			h.payload = nil
-		default:
-			h.payload = append(h.payload, c)
-		}
-	}
-
-	n = len(p)
-	return
-}
-
-func (h *ServerHandler) handleCommand(commandStr string) {
-	logger.Debug(h.user, commandStr)
-	ctx := context.Background()
-
-	args, argc, err := h.handleProtocolVersion(strings.Split(commandStr, " "))
-	if err != nil {
-		h.send(h.serverMessages, logger.Error(h.user, err))
-		return
-	}
-
-	args, argc, err = h.handleBase64(args, argc)
-	if err != nil {
-		h.send(h.serverMessages, logger.Error(h.user, err))
-		return
-	}
-
-	if h.user.Name == config.ControlUser {
-		h.handleControlCommand(argc, args)
-		return
-	}
-
-	ctx, cancel := context.WithCancel(ctx)
-	go func() {
-		<-h.done.Done()
-		cancel()
-	}()
-
-	h.handleUserCommand(ctx, argc, args)
-}
-
-func (h *ServerHandler) handleProtocolVersion(args []string) ([]string, int, error) {
-	argc := len(args)
-
-	if argc <= 2 || args[0] != "protocol" {
-		return args, argc, errors.New("unable to determine protocol version")
-	}
-
-	if args[1] != version.ProtocolCompat {
-		err := fmt.Errorf("server with protocol version '%s' but client with '%s', please update DTail", version.ProtocolCompat, args[1])
-		return args, argc, err
-	}
-
-	return args[2:], argc - 2, nil
-}
-
-func (h *ServerHandler) handleBase64(args []string, argc int) ([]string, int, error) {
-	err := errors.New("Unable to decode client message, DTail server and client versions may not be compatible")
-
-	if argc != 2 || args[0] != "base64" {
-		return args, argc, err
-	}
-
-	decoded, err := base64.StdEncoding.DecodeString(args[1])
-	if err != nil {
-		return args, argc, err
-	}
-	decodedStr := string(decoded)
-
-	args = strings.Split(decodedStr, " ")
-	argc = len(decodedStr)
-	logger.Trace(h.user, "Base64 decoded received command", decodedStr, argc, args)
-
-	return args, argc, nil
-}
-
-func (h *ServerHandler) handleControlCommand(argc int, args []string) {
-	switch args[0] {
-	case "debug":
-		h.send(h.serverMessages, logger.Debug(h.user, "Receiving debug command", argc, args))
-	default:
-		logger.Warn(h.user, "Received unknown control command", argc, args)
-	}
-}
-
-func (h *ServerHandler) handleUserCommand(ctx context.Context, argc int, args []string) {
-	logger.Debug(h.user, "handleUserCommand", argc, args)
-=======
 func (h *ServerHandler) handleUserCommand(ctx context.Context, ltx lcontext.LContext,
 	argc int, args []string, commandName string) {
->>>>>>> 73920520
 
 	dlog.Server.Debug(h.user, "Handling user command", argc, args)
 	h.incrementActiveCommands()
@@ -224,57 +64,18 @@
 			h.shutdown()
 		}
 	}
-<<<<<<< HEAD
-	readerFinished := func() {
-		if h.decrementActiveReaders() == 0 {
-			if h.aggregate == nil {
-				return
-			}
-			h.aggregate.Shutdown()
-		}
-	}
-
-	splitted := strings.Split(args[0], ":")
-	commandName := splitted[0]
-
-	options, lContext, err := readOptions(splitted[1:])
-	if err != nil {
-		h.sendServerMessage(logger.Error(h.user, err))
-		commandFinished()
-		return
-	}
-	if quiet, ok := options["quiet"]; ok {
-		if quiet == "true" {
-			logger.Debug(h.user, "Enabling quiet mode")
-			h.quiet = true
-		}
-	}
-=======
->>>>>>> 73920520
 
 	switch commandName {
 	case "grep", "cat":
 		command := newReadCommand(h, omode.CatClient)
 		go func() {
-<<<<<<< HEAD
-			h.incrementActiveReaders()
-			command.Start(ctx, lContext, argc, args, 1)
-			readerFinished()
-=======
 			command.Start(ctx, ltx, argc, args, 1)
->>>>>>> 73920520
 			commandFinished()
 		}()
 	case "tail":
 		command := newReadCommand(h, omode.TailClient)
 		go func() {
-<<<<<<< HEAD
-			h.incrementActiveReaders()
-			command.Start(ctx, lContext, argc, args, 10)
-			readerFinished()
-=======
 			command.Start(ctx, ltx, argc, args, 10)
->>>>>>> 73920520
 			commandFinished()
 		}()
 	case "map":
@@ -298,153 +99,4 @@
 			"Received unknown user command", commandName, argc, args))
 		commandFinished()
 	}
-<<<<<<< HEAD
-}
-
-func (h *ServerHandler) handleAckCommand(argc int, args []string) {
-	if argc < 3 {
-		h.sendServerWarnMessage(logger.Warn(h.user, commandParseWarning, args, argc))
-		return
-	}
-	if args[1] == "close" && args[2] == "connection" {
-		close(h.ackCloseReceived)
-	}
-}
-
-func (h *ServerHandler) send(ch chan<- string, message string) {
-	select {
-	case ch <- message:
-	case <-h.done.Done():
-	}
-}
-
-func (h *ServerHandler) sendServerMessage(message string) {
-	h.send(h.serverMessageC(), message)
-}
-
-func (h *ServerHandler) sendServerWarnMessage(message string) {
-	if h.quiet {
-		return
-	}
-	h.send(h.serverMessageC(), message)
-}
-
-func (h *ServerHandler) serverMessageC() chan<- string {
-	return h.serverMessages
-}
-
-func (h *ServerHandler) flush() {
-	logger.Debug(h.user, "flush()")
-
-	if h.aggregate != nil {
-		h.aggregate.Flush()
-	}
-
-	unsentMessages := func() int {
-		return len(h.lines) + len(h.serverMessages) + len(h.aggregatedMessages)
-	}
-	for i := 0; i < 3; i++ {
-		if unsentMessages() == 0 {
-			logger.Debug(h.user, "All lines sent")
-			return
-		}
-		logger.Debug(h.user, "Still lines to be sent")
-		time.Sleep(time.Second)
-	}
-
-	logger.Warn(h.user, "Some lines remain unsent", unsentMessages())
-}
-
-func (h *ServerHandler) shutdown() {
-	logger.Debug(h.user, "shutdown()")
-	h.flush()
-
-	go func() {
-		select {
-		case h.serverMessageC() <- ".syn close connection":
-		case <-h.done.Done():
-		}
-	}()
-
-	select {
-	case <-h.ackCloseReceived:
-	case <-time.After(time.Second * 5):
-		logger.Debug(h.user, "Shutdown timeout reached, enforcing shutdown")
-	case <-h.done.Done():
-	}
-
-	h.done.Shutdown()
-}
-
-func (h *ServerHandler) incrementActiveCommands() {
-	atomic.AddInt32(&h.activeCommands, 1)
-}
-
-func (h *ServerHandler) decrementActiveCommands() int32 {
-	atomic.AddInt32(&h.activeCommands, -1)
-	return atomic.LoadInt32(&h.activeCommands)
-}
-
-func (h *ServerHandler) incrementActiveReaders() {
-	atomic.AddInt32(&h.activeReaders, 1)
-}
-
-func (h *ServerHandler) decrementActiveReaders() int32 {
-	atomic.AddInt32(&h.activeReaders, -1)
-	return atomic.LoadInt32(&h.activeReaders)
-}
-
-// TODO: All options related code should be in its own package (client + server)
-func readOptions(opts []string) (map[string]string, lcontext.LContext, error) {
-	options := make(map[string]string, len(opts))
-	// Local search context
-	var lContext lcontext.LContext
-
-	for _, o := range opts {
-		kv := strings.SplitN(o, "=", 2)
-		if len(kv) != 2 {
-			continue
-		}
-		key := kv[0]
-		val := kv[1]
-
-		if strings.HasPrefix(val, "base64%") {
-			s := strings.SplitN(val, "%", 2)
-			decoded, err := base64.StdEncoding.DecodeString(s[1])
-			if err != nil {
-				return options, lContext, err
-			}
-			val = string(decoded)
-		}
-
-		switch key {
-		case "before":
-			iVal, err := strconv.Atoi(val)
-			if err != nil {
-				logger.Error(err)
-				continue
-			}
-			lContext.BeforeContext = iVal
-		case "after":
-			iVal, err := strconv.Atoi(val)
-			if err != nil {
-				logger.Error(err)
-				continue
-			}
-			lContext.AfterContext = iVal
-		case "max":
-			iVal, err := strconv.Atoi(val)
-			if err != nil {
-				logger.Error(err)
-				continue
-			}
-			lContext.MaxCount = iVal
-		default:
-			options[key] = val
-		}
-	}
-
-	return options, lContext, nil
-=======
->>>>>>> 73920520
 }