--- conflicted
+++ resolved
@@ -41,18 +41,12 @@
 	return &h
 }
 
-<<<<<<< HEAD
-=======
 // Shutdown the handler.
->>>>>>> de33db81
 func (h *ControlHandler) Shutdown() {
 	h.done.Shutdown()
 }
 
-<<<<<<< HEAD
-=======
 // Done channel of the handler.
->>>>>>> de33db81
 func (h *ControlHandler) Done() <-chan struct{} {
 	return h.done.Done()
 }
