--- conflicted
+++ resolved
@@ -6,11 +6,8 @@
 	"fmt"
 	"io"
 	"net"
-<<<<<<< HEAD
+	"strings"
 	"time"
-=======
-	"strings"
->>>>>>> 8efb4467
 
 	"github.com/mimecast/dtail/internal/config"
 	"github.com/mimecast/dtail/internal/io/logger"
@@ -249,13 +246,8 @@
 		return nil, nil
 	}
 
-<<<<<<< HEAD
-	if user.Name == config.ScheduleUser && string(authPayload) == s.sched.authPayload {
-		logger.Debug(user, "Granting permissions to schedule user")
-=======
 	if user.Name == config.ScheduleUser && s.schedueleUserCanHaveSSHSession(c.RemoteAddr().String(), user, authInfo) {
 		logger.Debug(user, "Granting SSH connection to schedule user")
->>>>>>> 8efb4467
 		return nil, nil
 	}
 
