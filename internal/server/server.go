package server

import (
	"context"
	"errors"
	"fmt"
	"io"
	"net"
	"strings"

	"github.com/mimecast/dtail/internal/config"
	"github.com/mimecast/dtail/internal/io/dlog"
	"github.com/mimecast/dtail/internal/server/handlers"
	"github.com/mimecast/dtail/internal/ssh/server"
	user "github.com/mimecast/dtail/internal/user/server"
	"github.com/mimecast/dtail/internal/version"

	gossh "golang.org/x/crypto/ssh"
)

// Server is the main server data structure.
type Server struct {
	// Various server statistics counters.
	stats stats
	// SSH server configuration.
	sshServerConfig *gossh.ServerConfig
	// To control the max amount of concurrent cats.
	catLimiter chan struct{}
	// To control the max amount of concurrent tails.
	tailLimiter chan struct{}
	// To run scheduled tasks (if configured)
	sched *scheduler
	// Mointor log files for pattern (if configured)
	cont *continuous
}

// New returns a new server.
func New() *Server {
	dlog.Server.Info("Creating server", version.String())

	s := Server{
		sshServerConfig: &gossh.ServerConfig{},
		catLimiter:      make(chan struct{}, config.Server.MaxConcurrentCats),
		tailLimiter:     make(chan struct{}, config.Server.MaxConcurrentTails),
		sched:           newScheduler(),
		cont:            newContinuous(),
	}

	s.sshServerConfig.PasswordCallback = s.Callback
	s.sshServerConfig.PublicKeyCallback = server.PublicKeyCallback

	private, err := gossh.ParsePrivateKey(server.PrivateHostKey())
	if err != nil {
		dlog.Server.FatalPanic(err)
	}
	s.sshServerConfig.AddHostKey(private)

	return &s
}

// Start the server.
func (s *Server) Start(ctx context.Context) int {
	dlog.Server.Info("Starting server")
	bindAt := fmt.Sprintf("%s:%d", config.Server.SSHBindAddress, config.Common.SSHPort)
	dlog.Server.Info("Binding server", bindAt)

	listener, err := net.Listen("tcp", bindAt)
	if err != nil {
		dlog.Server.FatalPanic("Failed to open listening TCP socket", err)
	}

	go s.stats.start(ctx)
	go s.sched.start(ctx)
	go s.cont.start(ctx)
	go s.listenerLoop(ctx, listener)

	<-ctx.Done()
	// For future use.
	return 0
}

func (s *Server) listenerLoop(ctx context.Context, listener net.Listener) {
	dlog.Server.Debug("Starting listener loop")
	for {
		conn, err := listener.Accept() // Blocking
		if err != nil {
			select {
			case <-ctx.Done():
				return
			default:
			}
			dlog.Server.Error("Failed to accept incoming connection", err)
			continue
		}

		if err := s.stats.serverLimitExceeded(); err != nil {
			dlog.Server.Error(err)
			conn.Close()
			continue
		}
		go s.handleConnection(ctx, conn)
	}
}

func (s *Server) handleConnection(ctx context.Context, conn net.Conn) {
	dlog.Server.Info("Handling connection")

	sshConn, chans, reqs, err := gossh.NewServerConn(conn, s.sshServerConfig)
	if err != nil {
		dlog.Server.Error("Something just happened", err)
		return
	}

	s.stats.incrementConnections()
	go gossh.DiscardRequests(reqs)
	for newChannel := range chans {
		go s.handleChannel(ctx, sshConn, newChannel)
	}
}

func (s *Server) handleChannel(ctx context.Context, sshConn gossh.Conn,
	newChannel gossh.NewChannel) {

	user, err := user.New(sshConn.User(), sshConn.RemoteAddr().String())
	if err != nil {
		dlog.Server.Error(user, err)
		newChannel.Reject(gossh.Prohibited, err.Error())
		return
	}

	dlog.Server.Info(user, "Invoking channel handler")
	if newChannel.ChannelType() != "session" {
		err := errors.New("Don'w allow other channel types than session")
		dlog.Server.Error(user, err)
		newChannel.Reject(gossh.Prohibited, err.Error())
		return
	}

	channel, requests, err := newChannel.Accept()
	if err != nil {
		dlog.Server.Error(user, "Could not accept channel", err)
		return
	}

	if err := s.handleRequests(ctx, sshConn, requests, channel, user); err != nil {
<<<<<<< HEAD
		logger.Error(user, "While handling request", err)
=======
		dlog.Server.Error(user, err)
>>>>>>> a1ee5e77
		sshConn.Close()
	}
}

func (s *Server) handleRequests(ctx context.Context, sshConn gossh.Conn,
	in <-chan *gossh.Request, channel gossh.Channel, user *user.User) error {

	dlog.Server.Info(user, "Invoking request handler")
	for req := range in {
		var payload = struct{ Value string }{}
		gossh.Unmarshal(req.Payload, &payload)

		switch req.Type {
		case "shell":
			var handler handlers.Handler
			switch user.Name {
			case config.HealthUser:
				handler = handlers.NewHealthHandler(user)
			default:
				handler = handlers.NewServerHandler(user, s.catLimiter, s.tailLimiter)
			}
			terminate := func() {
				handler.Shutdown()
				sshConn.Close()
			}

			go func() {
				// Broken pipe, cancel
				io.Copy(channel, handler)
				terminate()
			}()
			go func() {
				// Broken pipe, cancel
				io.Copy(handler, channel)
				terminate()
			}()
			go func() {
				select {
				case <-ctx.Done():
				case <-handler.Done():
				}
				terminate()
			}()
			go func() {
				if err := sshConn.Wait(); err != nil && err != io.EOF {
<<<<<<< HEAD
					// Use of closed network connection.
					logger.Debug(user, "While waiting for ssh connection", err)
=======
					dlog.Server.Error(user, err)
>>>>>>> a1ee5e77
				}
				s.stats.decrementConnections()
				dlog.Server.Info(user, "Good bye Mister!")
				terminate()
			}()

			// Only serving shell type
			req.Reply(true, nil)
		default:
			req.Reply(false, nil)
<<<<<<< HEAD

			return fmt.Errorf("Closing SSH connection as unknown request received|%s|%v",
=======
			return fmt.Errorf("Closing SSH connection as unknown request recieved|%s|%v",
>>>>>>> a1ee5e77
				req.Type, payload.Value)
		}
	}
	return nil
}

// Callback for SSH authentication.
func (s *Server) Callback(c gossh.ConnMetadata,
	authPayload []byte) (*gossh.Permissions, error) {

	user, err := user.New(c.User(), c.RemoteAddr().String())
	if err != nil {
		return nil, err
	}

	if config.ServerRelaxedAuthEnable {
		dlog.Server.Fatal(user, "Granting permissions via relaxed-auth")
		return nil, nil
	}

	authInfo := string(authPayload)
	splitted := strings.Split(c.RemoteAddr().String(), ":")
	remoteIP := splitted[0]

	switch user.Name {
	case config.HealthUser:
		if authInfo == config.HealthUser {
			dlog.Server.Debug(user, "Granting permissions to health user")
			return nil, nil
		}
	case config.ScheduleUser:
		for _, job := range config.Server.Schedule {
			if s.backgroundCanSSH(user, authInfo, remoteIP, job.Name, job.AllowFrom) {
				dlog.Server.Debug(user, "Granting SSH connection")
				return nil, nil
			}
		}
	case config.ContinuousUser:
		for _, job := range config.Server.Continuous {
			if s.backgroundCanSSH(user, authInfo, remoteIP, job.Name, job.AllowFrom) {
				dlog.Server.Debug(user, "Granting SSH connection")
				return nil, nil
			}
		}
	default:
	}

	return nil, fmt.Errorf("user %s not authorized", user)
}

func (s *Server) backgroundCanSSH(user *user.User, jobName, remoteIP,
	allowedJobName string, allowFrom []string) bool {

	dlog.Server.Debug("backgroundCanSSH", user, jobName, remoteIP, allowedJobName, allowFrom)
	if jobName != allowedJobName {
		dlog.Server.Debug(user, jobName, "backgroundCanSSH",
			"Job name does not match, skipping to next one...", allowedJobName)
		return false
	}

	for _, myAddr := range allowFrom {
		ips, err := net.LookupIP(myAddr)
		if err != nil {
			dlog.Server.Debug(user, jobName, "backgroundCanSSH", "Unable to lookup IP "+
				"address for allowed hosts lookup, skipping to next one...", myAddr, err)
			continue
		}
		for _, ip := range ips {
			dlog.Server.Debug(user, jobName, "backgroundCanSSH", "Comparing IP addresses",
				remoteIP, ip.String())
			if remoteIP == ip.String() {
				return true
			}
		}
	}

	return false
}<|MERGE_RESOLUTION|>--- conflicted
+++ resolved
@@ -143,11 +143,7 @@
 	}
 
 	if err := s.handleRequests(ctx, sshConn, requests, channel, user); err != nil {
-<<<<<<< HEAD
-		logger.Error(user, "While handling request", err)
-=======
 		dlog.Server.Error(user, err)
->>>>>>> a1ee5e77
 		sshConn.Close()
 	}
 }
@@ -193,12 +189,7 @@
 			}()
 			go func() {
 				if err := sshConn.Wait(); err != nil && err != io.EOF {
-<<<<<<< HEAD
-					// Use of closed network connection.
-					logger.Debug(user, "While waiting for ssh connection", err)
-=======
 					dlog.Server.Error(user, err)
->>>>>>> a1ee5e77
 				}
 				s.stats.decrementConnections()
 				dlog.Server.Info(user, "Good bye Mister!")
@@ -209,12 +200,7 @@
 			req.Reply(true, nil)
 		default:
 			req.Reply(false, nil)
-<<<<<<< HEAD
-
-			return fmt.Errorf("Closing SSH connection as unknown request received|%s|%v",
-=======
 			return fmt.Errorf("Closing SSH connection as unknown request recieved|%s|%v",
->>>>>>> a1ee5e77
 				req.Type, payload.Value)
 		}
 	}
