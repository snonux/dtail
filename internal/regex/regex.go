package regex

import (
	"fmt"
	"regexp"
	"strings"
)

// Regex for filtering lines.
type Regex struct {
	// The original regex string
	regexStr string
	// The Golang regexp object
	re *regexp.Regexp
	// For now only use the first flag at flags[0], but in the future we can
	// set and use multiple flags.
	flags       []Flag
	initialized bool
}

func (r Regex) String() string {
	return fmt.Sprintf("Regex(regexStr:%s,flags:%s,initialized:%t,re==nil:%t)",
		r.regexStr, r.flags, r.initialized, r.re == nil)
}

// NewNoop is a noop regex (doing nothing).
func NewNoop() Regex {
	return Regex{
		flags:       []Flag{Noop},
		initialized: true,
	}
}

// New returns a new regex object.
func New(regexStr string, flag Flag) (Regex, error) {
	if regexStr == "" || regexStr == "." || regexStr == ".*" {
		return NewNoop(), nil
	}
	return new(regexStr, []Flag{flag})
}

func new(regexStr string, flags []Flag) (Regex, error) {
	if len(flags) == 0 {
		flags = append(flags, Default)
	}

	r := Regex{
		regexStr: regexStr,
		flags:    flags,
	}
	re, err := regexp.Compile(regexStr)
	if err != nil {
		return r, err
	}

	r.re = re
	r.initialized = true
	return r, nil
}

// Match a byte string.
func (r Regex) Match(bytes []byte) bool {
	switch r.flags[0] {
	case Default:
		return r.re.Match(bytes)
	case Invert:
		return !r.re.Match(bytes)
	case Noop:
		return true
	default:
		return false
	}
}

// MatchString matches a string.
func (r Regex) MatchString(str string) bool {
	switch r.flags[0] {
	case Default:
		return r.re.MatchString(str)
	case Invert:
		return !r.re.MatchString(str)
	case Noop:
		return true
	default:
		return false
	}
}

// Serialize the regex.
<<<<<<< HEAD
func (r Regex) Serialize() string {
=======
func (r Regex) Serialize() (string, error) {
>>>>>>> d3549a33
	var flags []string
	for _, flag := range r.flags {
		flags = append(flags, flag.String())
	}
	if !r.initialized {
		return "", fmt.Errorf("Unable to serialize regex as not initialized properly: %v", r)
	}
	return fmt.Sprintf("regex:%s %s", strings.Join(flags, ","), r.regexStr), nil
}

// Deserialize the regex.
func Deserialize(str string) (Regex, error) {
	// Get regex string
	s := strings.SplitN(str, " ", 2)
	if len(s) < 2 {
		return NewNoop(), nil
	}
	flagsStr := s[0]
	regexStr := s[1]

	if !strings.HasPrefix(flagsStr, "regex") {
		return Regex{}, fmt.Errorf("unable to deserialize regex '%s': should start "+
			"with string 'regex'", str)
	}

	// Parse regex flags, e.g. "regex:flag1,flag2,flag3..."
	var flags []Flag
	if strings.Contains(flagsStr, ":") {
		s := strings.SplitN(flagsStr, ":", 2)
		for _, flagStr := range strings.Split(s[1], ",") {
			flag, err := NewFlag(flagStr)
			if err != nil {
				continue
			}
			flags = append(flags, flag)
		}
	}
	return new(regexStr, flags)
}<|MERGE_RESOLUTION|>--- conflicted
+++ resolved
@@ -87,11 +87,7 @@
 }
 
 // Serialize the regex.
-<<<<<<< HEAD
-func (r Regex) Serialize() string {
-=======
 func (r Regex) Serialize() (string, error) {
->>>>>>> d3549a33
 	var flags []string
 	for _, flag := range r.flags {
 		flags = append(flags, flag.String())
