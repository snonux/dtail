--- conflicted
+++ resolved
@@ -36,12 +36,6 @@
 	return handlers.NewClientHandler(server)
 }
 
-<<<<<<< HEAD
-func (c TailClient) makeCommands(options map[string]string) (commands []string) {
-	optionsStr := c.commandOptionsToString(options)
-	for _, file := range strings.Split(c.What, ",") {
-		commands = append(commands, fmt.Sprintf("%s:%s %s %s", c.Mode.String(), optionsStr, file, c.Regex.Serialize()))
-=======
 func (c TailClient) makeCommands() (commands []string) {
 	regex, err := c.Regex.Serialize()
 	if err != nil {
@@ -50,7 +44,6 @@
 	for _, file := range strings.Split(c.What, ",") {
 		commands = append(commands, fmt.Sprintf("%s:%s %s %s",
 			c.Mode.String(), c.Args.SerializeOptions(), file, regex))
->>>>>>> a1ee5e77
 	}
 	dlog.Client.Debug(commands)
 	return
