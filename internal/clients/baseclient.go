--- conflicted
+++ resolved
@@ -2,8 +2,6 @@
 
 import (
 	"context"
-	"fmt"
-	"strings"
 	"sync"
 	"time"
 
@@ -125,75 +123,11 @@
 	}
 }
 
-<<<<<<< HEAD
-func (c *baseClient) makeCommandOptions() map[string]string {
-	options := make(map[string]string)
-
-	if c.Args.Quiet {
-		options["quiet"] = fmt.Sprintf("%v", c.Args.Quiet)
-	}
-	if c.Args.LContext.MaxCount != 0 {
-		options["max"] = fmt.Sprintf("%d", c.Args.LContext.MaxCount)
-	}
-	if c.Args.LContext.BeforeContext != 0 {
-		options["before"] = fmt.Sprintf("%d", c.Args.LContext.BeforeContext)
-	}
-	if c.Args.LContext.AfterContext != 0 {
-		options["after"] = fmt.Sprintf("%d", c.Args.LContext.AfterContext)
-	}
-
-	return options
-}
-
-func (c *baseClient) commandOptionsToString(options map[string]string) string {
-	var sb strings.Builder
-
-	count := 0
-	for k, v := range options {
-		if count > 0 {
-			sb.WriteString(":")
-		}
-		sb.WriteString(fmt.Sprintf("%s=%s", k, v))
-		count++
-	}
-
-	return sb.String()
-}
-
-func (c *baseClient) makeConnection(server string, sshAuthMethods []gossh.AuthMethod, hostKeyCallback client.HostKeyCallback) *remote.Connection {
-	conn := remote.NewConnection(server, c.UserName, sshAuthMethods, hostKeyCallback)
-	conn.Handler = c.maker.makeHandler(server)
-	conn.Commands = c.maker.makeCommands(c.makeCommandOptions())
-
-	return conn
-}
-
-func (c *baseClient) waitUntilDone(ctx context.Context, active chan struct{}) {
-	defer logger.Debug("Terminated connection")
-
-	// We want to have at least one active connection
-	<-active
-	// Put it back on the channel
-	active <- struct{}{}
-
-	if c.Mode == omode.TailClient && c.retry {
-		<-ctx.Done()
-	}
-
-	for {
-		numActive := len(active)
-		if numActive == 0 {
-			return
-		}
-		logger.Debug("Active connections", numActive)
-		time.Sleep(time.Second)
-=======
 func (c *baseClient) makeConnection(server string, sshAuthMethods []gossh.AuthMethod,
 	hostKeyCallback client.HostKeyCallback) connectors.Connector {
 	if c.Args.Serverless {
 		return connectors.NewServerless(c.UserName, c.maker.makeHandler(server),
 			c.maker.makeCommands())
->>>>>>> a1ee5e77
 	}
 	return connectors.NewServerConnection(server, c.UserName, sshAuthMethods,
 		hostKeyCallback, c.maker.makeHandler(server), c.maker.makeCommands())
