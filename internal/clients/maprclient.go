package clients

import (
	"context"
	"errors"
	"fmt"
	"runtime"
	"strings"
	"time"

	"github.com/mimecast/dtail/internal/clients/handlers"
	"github.com/mimecast/dtail/internal/io/logger"
	"github.com/mimecast/dtail/internal/mapr"
	"github.com/mimecast/dtail/internal/omode"
)

// MaprClientMode determines whether to use cumulative mode or not.
type MaprClientMode int

const (
	// DefaultMode behaviour
	DefaultMode MaprClientMode = iota
	// CumulativeMode means results are added to prev interval
	CumulativeMode MaprClientMode = iota
	// NonCumulativeMode means results are from 0 for each interval
	NonCumulativeMode MaprClientMode = iota
)

// MaprClient is used for running mapreduce aggregations on remote files.
type MaprClient struct {
	baseClient
	// Query string for mapr aggregations
	queryStr string
	// Global group set for merged mapr aggregation results
	globalGroup *mapr.GlobalGroupSet
	// The query object (constructed from queryStr)
	query *mapr.Query
	// Additative result or new result every interval run?
	cumulative bool
}

// NewMaprClient returns a new mapreduce client.
func NewMaprClient(args Args, queryStr string, maprClientMode MaprClientMode) (*MaprClient, error) {
	if queryStr == "" {
		return nil, errors.New("No mapreduce query specified, use '-query' flag")
	}

	query, err := mapr.NewQuery(queryStr)
	if err != nil {
		logger.FatalExit(queryStr, "Can't parse mapr query", err)
	}

	// Don't retry connection if in tail mode and no outfile specified.
	retry := args.Mode == omode.TailClient && !query.HasOutfile()

	var cumulative bool
	switch maprClientMode {
	case CumulativeMode:
		cumulative = true
	case NonCumulativeMode:
		cumulative = false
	default:
		// Result is comulative if we are in MapClient mode or with outfile
		cumulative = args.Mode == omode.MapClient || query.HasOutfile()
	}

	logger.Debug("Cumulative mapreduce mode?", cumulative)

	c := MaprClient{
		baseClient: baseClient{
			Args:       args,
			throttleCh: make(chan struct{}, args.ConnectionsPerCPU*runtime.NumCPU()),
			retry:      retry,
		},
		query:      query,
		queryStr:   queryStr,
		cumulative: cumulative,
	}

	switch c.query.Table {
	case "", ".":
		c.RegexStr = "."
	case "*":
		c.RegexStr = fmt.Sprintf("\\|MAPREDUCE:\\|")
	default:
		c.RegexStr = fmt.Sprintf("\\|MAPREDUCE:%s\\|", c.query.Table)
	}

	c.globalGroup = mapr.NewGlobalGroupSet()
	c.baseClient.init()
	c.baseClient.makeConnections(c)

	return &c, nil
}

// Start starts the mapreduce client.
func (c *MaprClient) Start(ctx context.Context, statsCh <-chan string) (status int) {
	go c.periodicReportResults(ctx)

	status = c.baseClient.Start(ctx, statsCh)
	if c.cumulative {
		logger.Debug("Received final mapreduce result")
		c.reportResults()
	}

	return
}

func (c MaprClient) makeHandler(server string) handlers.Handler {
	return handlers.NewMaprHandler(server, c.query, c.globalGroup)
}

func (c MaprClient) makeCommands() (commands []string) {
	commands = append(commands, fmt.Sprintf("map %s", c.query.RawQuery))
	options := fmt.Sprintf("quiet=%v", c.Args.Quiet)

	modeStr := "cat"
	if c.Mode == omode.TailClient {
		modeStr = "tail"
	}

	for _, file := range strings.Split(c.What, ",") {
		if c.Timeout > 0 {
			commands = append(commands, fmt.Sprintf("timeout %d %s %s %s", c.Timeout, modeStr, file, c.Regex.Serialize()))
			continue
		}
<<<<<<< HEAD
		commands = append(commands, fmt.Sprintf("%s %s %s", modeStr, file, c.Regex.Serialize()))
=======
		commands = append(commands, fmt.Sprintf("%s:%s %s %s", modeStr, options, file, c.Regex.Serialize()))
>>>>>>> de33db81
	}

	return
}

func (c *MaprClient) periodicReportResults(ctx context.Context) {
	for {
		select {
		case <-time.After(c.query.Interval):
			logger.Debug("Gathering interim mapreduce result")
			c.reportResults()
		case <-ctx.Done():
			return
		}
	}
}

func (c *MaprClient) reportResults() {
	if c.query.HasOutfile() {
		c.writeResultsToOutfile()
		return
	}

	c.printResults()
}

func (c *MaprClient) printResults() {
	var result string
	var err error
	var numLines int

	if c.cumulative {
		result, numLines, err = c.globalGroup.Result(c.query)
	} else {
		result, numLines, err = c.globalGroup.SwapOut().Result(c.query)
	}
	if err != nil {
		logger.FatalExit(err)
	}

	if numLines == 0 {
		logger.Warn("Empty result set this time...")
		return
	}

	logger.Raw(fmt.Sprintf("%s\n", c.query.RawQuery))
	logger.Raw(result)
}

func (c *MaprClient) writeResultsToOutfile() {
	if c.cumulative {
		if err := c.globalGroup.WriteResult(c.query); err != nil {
			logger.FatalExit(err)
		}
		return
	}

	if err := c.globalGroup.SwapOut().WriteResult(c.query); err != nil {
		logger.FatalExit(err)
	}
}<|MERGE_RESOLUTION|>--- conflicted
+++ resolved
@@ -124,11 +124,7 @@
 			commands = append(commands, fmt.Sprintf("timeout %d %s %s %s", c.Timeout, modeStr, file, c.Regex.Serialize()))
 			continue
 		}
-<<<<<<< HEAD
-		commands = append(commands, fmt.Sprintf("%s %s %s", modeStr, file, c.Regex.Serialize()))
-=======
 		commands = append(commands, fmt.Sprintf("%s:%s %s %s", modeStr, options, file, c.Regex.Serialize()))
->>>>>>> de33db81
 	}
 
 	return
