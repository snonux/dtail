package handlers

import (
	"errors"
	"fmt"
	"time"

	"github.com/mimecast/dtail/internal"
)

// HealthHandler implements the handler required for health checks.
type HealthHandler struct {
	done *internal.Done
	// Buffer of incoming data from server.
	receiveBuf []byte
	// To send commands to the server.
	commands chan string
	// To receive messages from the server.
	receive chan<- string
	// The remote server address
	server string
	// The return status.
	status int
}

// NewHealthHandler returns a new health check handler.
func NewHealthHandler(server string, receive chan<- string) *HealthHandler {
	h := HealthHandler{
		server:   server,
		receive:  receive,
		commands: make(chan string),
		status:   -1,
		done:     internal.NewDone(),
	}

	return &h
}

// Server returns the remote server name.
func (h *HealthHandler) Server() string {
	return h.server
}

// Status of the handler.
func (h *HealthHandler) Status() int {
	return h.status
}

<<<<<<< HEAD
=======
// Done returns done channel of the handler.
>>>>>>> 495e9f38
func (h *HealthHandler) Done() <-chan struct{} {
	return h.done.Done()
}

<<<<<<< HEAD
=======
// Shutdown the handler.
>>>>>>> 495e9f38
func (h *HealthHandler) Shutdown() {
	h.done.Shutdown()
}

// SendMessage sends a DTail command to the server.
func (h *HealthHandler) SendMessage(command string) error {
	select {
	case h.commands <- fmt.Sprintf("%s;", command):
	case <-time.NewTimer(time.Second * 10).C:
		return errors.New("Timed out sending command " + command)
	case <-h.Done():
	}

	return nil
}

// Server writes byte stream to client.
func (h *HealthHandler) Write(p []byte) (n int, err error) {
	for _, b := range p {
		h.receiveBuf = append(h.receiveBuf, b)
		if b == '\n' {
			h.receive <- string(h.receiveBuf)
			h.receiveBuf = h.receiveBuf[:0]
		}
	}

	return len(p), nil
}

// Server reads byte stream from client.
func (h *HealthHandler) Read(p []byte) (n int, err error) {
	n = copy(p, []byte(<-h.commands))
	return
}<|MERGE_RESOLUTION|>--- conflicted
+++ resolved
@@ -46,18 +46,12 @@
 	return h.status
 }
 
-<<<<<<< HEAD
-=======
 // Done returns done channel of the handler.
->>>>>>> 495e9f38
 func (h *HealthHandler) Done() <-chan struct{} {
 	return h.done.Done()
 }
 
-<<<<<<< HEAD
-=======
 // Shutdown the handler.
->>>>>>> 495e9f38
 func (h *HealthHandler) Shutdown() {
 	h.done.Shutdown()
 }
