package handlers

import (
	"encoding/base64"
	"fmt"
	"io"
	"strings"
	"time"

	"github.com/mimecast/dtail/internal"
	"github.com/mimecast/dtail/internal/io/logger"
	"github.com/mimecast/dtail/internal/version"
)

type baseHandler struct {
	done         *internal.Done
	server       string
	shellStarted bool
	commands     chan string
	receiveBuf   []byte
	status       int
}

func (h *baseHandler) Server() string {
	return h.server
}

func (h *baseHandler) Status() int {
	return h.status
}

func (h *baseHandler) Done() <-chan struct{} {
	return h.done.Done()
}

func (h *baseHandler) Shutdown() {
	h.done.Shutdown()
}

// SendMessage to the server.
func (h *baseHandler) SendMessage(command string) error {
	encoded := base64.StdEncoding.EncodeToString([]byte(command))
	logger.Debug("Sending command", h.server, command, encoded)

	select {
	case h.commands <- fmt.Sprintf("protocol %s base64 %v;", version.ProtocolCompat, encoded):
	case <-time.After(time.Second * 5):
		return fmt.Errorf("Timed out sending command '%s' (base64: '%s')", command, encoded)
	case <-h.Done():
		return nil
	}

	return nil
}

// Read data from the dtail server via Writer interface.
func (h *baseHandler) Write(p []byte) (n int, err error) {
	for _, b := range p {
		h.receiveBuf = append(h.receiveBuf, b)
		if b == '\n' {
			if len(h.receiveBuf) == 0 {
				continue
			}
			message := string(h.receiveBuf)
			h.handleMessageType(message)
		}
	}

	return len(p), nil
}

// Send data to the dtail server via Reader interface.
func (h *baseHandler) Read(p []byte) (n int, err error) {
	select {
	case command := <-h.commands:
		n = copy(p, []byte(command))
	case <-h.Done():
		return 0, io.EOF
	}

	return
}

// Handle various message types.
func (h *baseHandler) handleMessageType(message string) {
	if len(h.receiveBuf) == 0 {
		return
	}

	// Hidden server commands starti with a dot "."
	if h.receiveBuf[0] == '.' {
		h.handleHiddenMessage(message)
		h.receiveBuf = h.receiveBuf[:0]
		return
	}

	logger.Raw(message)
	h.receiveBuf = h.receiveBuf[:0]
}

// Handle messages received from server which are not meant to be displayed
// to the end user.
func (h *baseHandler) handleHiddenMessage(message string) {
	switch {
	case strings.HasPrefix(message, ".syn close connection"):
		h.SendMessage(".ack close connection")
		select {
		case <-time.After(time.Second * 5):
			logger.Debug("Shutting down client after timeout and sending ack to server")
			h.Shutdown()
		case <-h.Done():
<<<<<<< HEAD
			return
		}

	case strings.HasPrefix(message, ".run exitstatus"):
		splitted := strings.Split(strings.TrimSuffix(message, "\n"), " ")
		if len(splitted) != 3 {
			logger.Error("Unable to retrieve exitstatus", message)
=======
>>>>>>> 495e9f38
			return
		}
	}
}<|MERGE_RESOLUTION|>--- conflicted
+++ resolved
@@ -109,16 +109,6 @@
 			logger.Debug("Shutting down client after timeout and sending ack to server")
 			h.Shutdown()
 		case <-h.Done():
-<<<<<<< HEAD
-			return
-		}
-
-	case strings.HasPrefix(message, ".run exitstatus"):
-		splitted := strings.Split(strings.TrimSuffix(message, "\n"), " ")
-		if len(splitted) != 3 {
-			logger.Error("Unable to retrieve exitstatus", message)
-=======
->>>>>>> 495e9f38
 			return
 		}
 	}
