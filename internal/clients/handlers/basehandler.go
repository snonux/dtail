package handlers

import (
	"bytes"
	"encoding/base64"
	"fmt"
	"io"
	"strings"
	"time"

	"github.com/mimecast/dtail/internal"
	"github.com/mimecast/dtail/internal/io/dlog"
	"github.com/mimecast/dtail/internal/protocol"
)

type baseHandler struct {
	done         *internal.Done
	server       string
	shellStarted bool
	commands     chan string
	receiveBuf   bytes.Buffer
	status       int
}

func (h *baseHandler) String() string {
	return fmt.Sprintf("baseHandler(%s,server:%s,shellStarted:%v,status:%d)@%p",
		h.done,
		h.server,
		h.shellStarted,
		h.status,
		h,
	)
}

func (h *baseHandler) Server() string {
	return h.server
}

func (h *baseHandler) Status() int {
	return h.status
}

// SendMessage to the server.
func (h *baseHandler) SendMessage(command string) error {
	encoded := base64.StdEncoding.EncodeToString([]byte(command))
	dlog.Client.Debug("Sending command", h.server, command, encoded)

	select {
	case h.commands <- fmt.Sprintf("protocol %s base64 %v;", protocol.ProtocolCompat, encoded):
	case <-time.After(time.Second * 5):
		return fmt.Errorf("Timed out sending command '%s' (base64: '%s')", command, encoded)
	case <-h.Done():
		return nil
	}

	return nil
}

// Read data from the dtail server via Writer interface.
func (h *baseHandler) Write(p []byte) (n int, err error) {
	for _, b := range p {
		switch b {
		/*
			// NEXT: Next DTail version make it so that '\n' gets ignored. For now
			// leave it for compatibility with older DTail server + ability to display
			// the protocol mismatch warn message.
			case '\n' {
				continue
		*/
		case '\n', protocol.MessageDelimiter:
			message := h.receiveBuf.String()
			h.handleMessage(message)
			h.receiveBuf.Reset()
		default:
			h.receiveBuf.WriteByte(b)
		}
	}

	return len(p), nil
}

// Send data to the dtail server via Reader interface.
func (h *baseHandler) Read(p []byte) (n int, err error) {
	select {
	case command := <-h.commands:
		n = copy(p, []byte(command))
	case <-h.Done():
		return 0, io.EOF
	}
	return
}

func (h *baseHandler) handleMessage(message string) {
	if len(message) > 0 && message[0] == '.' {
		h.handleHiddenMessage(message)
		return
	}

	dlog.Client.Raw(message)
}

// Handle messages received from server which are not meant to be displayed
// to the end user.
func (h *baseHandler) handleHiddenMessage(message string) {
<<<<<<< HEAD
	if strings.HasPrefix(message, ".syn close connection") {
		h.SendMessage(".ack close connection")
=======
	switch {
	case strings.HasPrefix(message, ".syn close connection"):
		go h.SendMessage(".ack close connection")
		h.Shutdown()
>>>>>>> a1ee5e77
	}
}

func (h *baseHandler) Done() <-chan struct{} {
	return h.done.Done()
}

func (h *baseHandler) Shutdown() {
	h.done.Shutdown()
}<|MERGE_RESOLUTION|>--- conflicted
+++ resolved
@@ -102,15 +102,10 @@
 // Handle messages received from server which are not meant to be displayed
 // to the end user.
 func (h *baseHandler) handleHiddenMessage(message string) {
-<<<<<<< HEAD
-	if strings.HasPrefix(message, ".syn close connection") {
-		h.SendMessage(".ack close connection")
-=======
 	switch {
 	case strings.HasPrefix(message, ".syn close connection"):
 		go h.SendMessage(".ack close connection")
 		h.Shutdown()
->>>>>>> a1ee5e77
 	}
 }
 
