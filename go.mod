--- conflicted
+++ resolved
@@ -3,18 +3,9 @@
 go 1.20
 
 require (
-<<<<<<< HEAD
-	github.com/DataDog/zstd v1.5.5
-	golang.org/x/crypto v0.21.0
-	golang.org/x/term v0.18.0
-)
-
-require golang.org/x/sys v0.18.0 // indirect
-=======
 	github.com/DataDog/zstd v1.5.6
 	golang.org/x/crypto v0.26.0
 	golang.org/x/term v0.23.0
 )
 
-require golang.org/x/sys v0.24.0 // indirect
->>>>>>> 5454d0ed
+require golang.org/x/sys v0.23.0 // indirect