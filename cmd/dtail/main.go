--- conflicted
+++ resolved
@@ -58,13 +58,6 @@
 	flag.StringVar(&args.Logger, "logger", config.DefaultClientLogger, "Logger name")
 	flag.StringVar(&args.LogLevel, "logLevel", config.DefaultLogLevel, "Log level")
 	flag.StringVar(&args.PrivateKeyPathFile, "key", "", "Path to private key")
-<<<<<<< HEAD
-	flag.StringVar(&args.ServersStr, "servers", "", "Remote servers to connect")
-	flag.StringVar(&args.UserName, "user", userName, "Your system user name")
-	flag.StringVar(&args.What, "files", "", "File(s) to read")
-	flag.StringVar(&cfgFile, "cfg", "", "Config file path")
-	flag.StringVar(&queryStr, "query", "", "Map reduce query")
-=======
 	flag.StringVar(&args.QueryStr, "query", "", "Map reduce query")
 	flag.StringVar(&args.RegexStr, "regex", ".", "Regular expression")
 	flag.StringVar(&args.ServersStr, "servers", "", "Remote servers to connect")
@@ -72,14 +65,6 @@
 	flag.StringVar(&args.What, "files", "", "File(s) to read")
 	flag.StringVar(&grep, "grep", "", "Alias for -regex")
 	flag.StringVar(&pprof, "pprof", "", "Start PProf server this address")
->>>>>>> 73920520
-
-	// Line context awareness.
-	flag.StringVar(&args.RegexStr, "regex", ".", "Regular expression")
-	flag.StringVar(&grep, "grep", "", "Alias for -regex")
-	flag.IntVar(&args.LContext.BeforeContext, "before", 0, "Print lines of leading context before matching lines")
-	flag.IntVar(&args.LContext.AfterContext, "after", 0, "Print lines of trailing context after matching lines")
-	flag.IntVar(&args.LContext.MaxCount, "max", 0, "Stop reading file after NUM matching lines")
 
 	flag.Parse()
 	if grep != "" {
