--- conflicted
+++ resolved
@@ -45,34 +45,15 @@
 	flag.StringVar(&args.Logger, "logger", config.DefaultClientLogger, "Logger name")
 	flag.StringVar(&args.LogLevel, "logLevel", config.DefaultLogLevel, "Log level")
 	flag.StringVar(&args.PrivateKeyPathFile, "key", "", "Path to private key")
+	flag.StringVar(&args.RegexStr, "regex", ".", "Regular expression")
 	flag.StringVar(&args.ServersStr, "servers", "", "Remote servers to connect")
 	flag.StringVar(&args.UserName, "user", userName, "Your system user name")
 	flag.StringVar(&args.What, "files", "", "File(s) to read")
-<<<<<<< HEAD
-	flag.StringVar(&cfgFile, "cfg", "", "Config file path")
-
-	// Line context awareness.
-	flag.StringVar(&args.RegexStr, "regex", ".", "Regular expression")
-	flag.StringVar(&grep, "grep", "", "Alias for -regex")
-	flag.IntVar(&args.LContext.BeforeContext, "before", 0, "Print lines of leading context before matching lines")
-	flag.IntVar(&args.LContext.AfterContext, "after", 0, "Print lines of trailing context after matching lines")
-	flag.IntVar(&args.LContext.MaxCount, "max", 0, "Stop reading file after NUM matching lines")
-
-	flag.Parse()
-
-	if grep != "" {
-		args.RegexStr = grep
-	}
-
-	config.Read(cfgFile, sshPort)
-	color.Colored = !noColor
-=======
 	flag.StringVar(&grep, "grep", "", "Alias for -regex")
 	flag.StringVar(&pprof, "pprof", "", "Start PProf server this address")
 
 	flag.Parse()
 	config.Setup(source.Client, &args, flag.Args())
->>>>>>> 73920520
 
 	if displayVersion {
 		version.PrintAndExit()
@@ -83,8 +64,6 @@
 	wg.Add(1)
 	dlog.Start(ctx, &wg, source.Client)
 
-<<<<<<< HEAD
-=======
 	if grep != "" {
 		args.RegexStr = grep
 	}
@@ -94,7 +73,6 @@
 		dlog.Client.Info("Started PProf", pprof)
 	}
 
->>>>>>> 73920520
 	client, err := clients.NewGrepClient(args)
 	if err != nil {
 		panic(err)
