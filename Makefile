GO ?= go
all: test build
build:
	${GO} build -o dserver ./cmd/dserver/main.go
	${GO} build -o dcat ./cmd/dcat/main.go
	${GO} build -o dgrep ./cmd/dgrep/main.go
	${GO} build -o dmap ./cmd/dmap/main.go
	${GO} build -o dtail ./cmd/dtail/main.go
install:
	${GO} install ./cmd/dserver/main.go
	${GO} install ./cmd/dcat/main.go
	${GO} install ./cmd/dgrep/main.go
	${GO} install ./cmd/dmap/main.go
	${GO} install ./cmd/dtail/main.go
clean:
	ls ./cmd/ | while read cmd; do \
	  test -f $$cmd && rm $$cmd; \
	done
<<<<<<< HEAD
install: build
	cp -pv dserver ${GOPATH}/bin/dserver
	cp -pv dcat ${GOPATH}/bin/dcat
	cp -pv dgrep ${GOPATH}/bin/dgrep
	cp -pv dmap ${GOPATH}/bin/dmap
	cp -pv dtail ${GOPATH}/bin/dtail
=======
>>>>>>> 495e9f38
vet:
	find . -type d | egrep -v '(./samples|./log|./doc)' | while read dir; do \
	  echo ${GO} vet $$dir; \
	  ${GO} vet $$dir; \
	done
lint:
	${GO} get golang.org/x/lint/golint
	find . -type d | while read dir; do \
	  echo golint $$dir; \
	  golint $$dir; \
	done
test:
	${GO} test ./... -v<|MERGE_RESOLUTION|>--- conflicted
+++ resolved
@@ -16,15 +16,6 @@
 	ls ./cmd/ | while read cmd; do \
 	  test -f $$cmd && rm $$cmd; \
 	done
-<<<<<<< HEAD
-install: build
-	cp -pv dserver ${GOPATH}/bin/dserver
-	cp -pv dcat ${GOPATH}/bin/dcat
-	cp -pv dgrep ${GOPATH}/bin/dgrep
-	cp -pv dmap ${GOPATH}/bin/dmap
-	cp -pv dtail ${GOPATH}/bin/dtail
-=======
->>>>>>> 495e9f38
 vet:
 	find . -type d | egrep -v '(./samples|./log|./doc)' | while read dir; do \
 	  echo ${GO} vet $$dir; \
