--- conflicted
+++ resolved
@@ -6,13 +6,7 @@
 	cp ../dserver .
 	docker build . -t dserver:develop
 	rm ./dserver
-<<<<<<< HEAD
-run:
-	# http://localhost:8080/debug/pprof/goroutines?debug=1
-	docker run -p 2222:2222 -p 8080:8080 dserver:develop
-=======
 	rm ./mapr_testdata.log
->>>>>>> a1ee5e77
 spinup:
 	./spinup.sh 10
 spindown:
