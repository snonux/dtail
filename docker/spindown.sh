--- conflicted
+++ resolved
@@ -3,15 +3,8 @@
 declare -i NUM_INSTANCES=$1
 declare -i BASE_PORT=2222
 
-rm serverlist.txt &>/dev/null
-
 for (( i=0; i < $NUM_INSTANCES; i++ )); do
     port=$[ BASE_PORT + i + 1 ]
-<<<<<<< HEAD
-	docker stop dserver-serv$i 
-	docker rm dserver-serv$i 
-done
-=======
     name=dserver-serv$i
     echo Stopping $name
     docker stop $name
@@ -19,5 +12,4 @@
     docker rm $name
 done
 
-exit 0
->>>>>>> a1ee5e77
+exit 0